import setuptools
import re
from subprocess import Popen, PIPE


def get_current_version_tag():
    process = Popen(["git", "describe", "--tags", "--match", "v[0-9]*"], stdout=PIPE)
    (output, err) = process.communicate()
    process.wait()

    tags = str(output, "utf-8").strip().split("\n")

    version_tags = [tag for tag in tags if re.match(r"^v?(\d*\.){2}\d$", tag)]
    rc_tags = [tag for tag in tags if re.match(r"^v?(\d*\.){2}\d*-rc\.\d*$", tag)]

    if len(version_tags) == 1:
        return version_tags.pop()[1:]
    elif len(rc_tags) == 1:
        base_tag, num_commits = rc_tags.pop().split("-rc.")[:2]
        return "{}.dev{}".format(base_tag, num_commits)[1:]
    else:
        return "0.0.0.dev0"


with open("README.md", "r") as readme_file:
    long_description = readme_file.read()

setuptools.setup(
    name="nitric",
    version=get_current_version_tag(),
    author="Nitric",
    author_email="team@nitric.io",
    description="The Nitric SDK for Python 3",
    long_description=long_description,
    long_description_content_type="text/markdown",
    url="https://github.com/nitrictech/python-sdk",
    packages=setuptools.find_packages(exclude=["tests", "tests.*"]),
    license_files=("LICENSE.txt",),
    classifiers=[
        "Programming Language :: Python :: 3",
        "Operating System :: OS Independent",
    ],
    setup_requires=["wheel"],
    install_requires=[
<<<<<<< HEAD
        "nitric-api==0.21.0",
        "protobuf==3.19.4",
=======
        # "nitric-api==0.18.0",
        "protobuf==3.19.5",
        "betterproto==2.0.0b5",
>>>>>>> bfe6457f
        "asyncio",
    ],
    extras_require={
        "dev": [
            "tox==3.20.1",
            "twine==3.2.0",
            "pytest==6.0.1",
            "pytest-cov==2.10.1",
            "pre-commit==2.12.0",
            "black==22.3",
            "flake8==3.9.1",
            "flake8",
            "flake8-bugbear",
            "flake8-comprehensions",
            "flake8-string-format",
            "pydocstyle==6.0.0",
            "pip-licenses==3.3.1",
            "licenseheaders==0.8.8",
            "pdoc3==0.9.2",
            "markupsafe==2.0.1",
            "betterproto[compiler]==2.0.0b5",
            # "grpcio==1.33.2",
            "grpcio-tools==1.44.0",
            "twine==3.2.0",
        ]
    },
    python_requires=">=3.7",
)<|MERGE_RESOLUTION|>--- conflicted
+++ resolved
@@ -42,14 +42,9 @@
     ],
     setup_requires=["wheel"],
     install_requires=[
-<<<<<<< HEAD
-        "nitric-api==0.21.0",
-        "protobuf==3.19.4",
-=======
         # "nitric-api==0.18.0",
         "protobuf==3.19.5",
         "betterproto==2.0.0b5",
->>>>>>> bfe6457f
         "asyncio",
     ],
     extras_require={
